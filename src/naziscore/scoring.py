# -*- coding:utf-8 -*-

import datetime
import json
import logging
import os

from inspect import isfunction
from itertools import chain

from google.appengine.ext import ndb
from google.appengine.api import taskqueue

from naziscore.models import Score

from naziscore.deplorable_constants import (
    ACTUAL_NEWS_WEBSITES,
    FAKE_NEWS_WEBSITES,
    HASHTAGS,
    PEPES,
    TRIGGERS,
)

# How much of the tree will be scanned. We stop at depth >= MAX_DEPTH
# +-----+----------------------------------------------+
# |Depth|Meaning                                       |
# +-----+----------------------------------------------+
# |  0  |We are scoring this from a direct API request.|
# +-----+----------------------------------------------+
# |  1  |This user is being scored because it was found|
# |     |in the feed of a directly scanned user.       |
# +-----+----------------------------------------------+
# |  2+ |This user was found on an indirectly scanned  |
# |     |user's feed.                                  |
# +-----+----------------------------------------------+
MAX_DEPTH = 1

# Scoring
POINTS_GABAI = 1

POINTS_PEPE_SCREEN_NAME = 2
POINTS_PEPE_NAME = 2
POINTS_PEPE_DESCRIPTION = 1
POINTS_PEPE_TWEET = 1

POINTS_HASHTAG_SCREEN_NAME = 2
POINTS_HASHTAG_NAME = 2
POINTS_HASHTAG_DESCRIPTION = 1
POINTS_HASHTAG_TWEET = 1

POINTS_TRIGGER_SCREEN_NAME = 2
POINTS_TRIGGER_NAME = 2
POINTS_TRIGGER_DESCRIPTION = 1
POINTS_TRIGGER_TWEET = 1

POINTS_RETWEET_FRACTION = 0.05

POINTS_FAKE_NEWS = 0.25
POINTS_ACTUAL_NEWS = - POINTS_FAKE_NEWS / 2  # Forgiveness is twice as hard.

POINTS_FEW_FOLLOWERS = 1
POINTS_NO_FOLLOWER = 3

POINTS_NEW_ACCOUNT = 1


@ndb.tasklet
def get_score_by_screen_name(screen_name, depth):
    # Gets the most recently updated copy, if duplicated.
    score = yield Score.query(
        Score.screen_name_lower == screen_name).order(
            -Score.last_updated).get_async()
    if score is None:
        try:
            yield taskqueue.Task(
                name=('{}_{}'.format(
                    screen_name,
                    os.environ['CURRENT_VERSION_ID'].split('.')[0])),
                params={
                    'screen_name': screen_name,
                    'depth': depth
                }).add_async(
                    'scoring-direct' if depth == 0 else 'scoring-indirect')
        except taskqueue.TaskAlreadyExistsError:
            # We already are going to check this person. There is nothing
            # to do here.
            logging.warning(
                'Fetch for {} already scheduled'.format(screen_name))
        except taskqueue.TombstonedTaskError:
            # This task is too recent. We shouldn't try again so soon.
            logging.warning('Fetch for {} tombstoned'.format(screen_name))
        raise ndb.Return(None)
    else:
        raise ndb.Return(score)


@ndb.tasklet
def get_score_by_twitter_id(twitter_id, depth):
    score = yield Score.query(Score.twitter_id == twitter_id).get_async()
    if score is None:
        try:
            yield taskqueue.Task(
                name=('{}_{}'.format(
                    twitter_id,
                    os.environ['CURRENT_VERSION_ID'].split('.')[0])),
                params={
                    'twitter_id': twitter_id,
                    'depth': depth
                }).add_async(
                    'scoring-direct' if depth == 0 else 'scoring-indirect')
        except taskqueue.TaskAlreadyExistsError:
            # We already are going to check this person. There is nothing
            # to do here.
            logging.warning(
                'Fetch for {} already scheduled'.format(twitter_id))
        except taskqueue.TombstonedTaskError:
            # This task is too recent. We shouldn't try again so soon.
            logging.warning('Fetch for {} tombstoned'.format(twitter_id))
        raise ndb.Return(None)
    else:
        raise ndb.Return(score)


def refresh_score_by_screen_name(screen_name):
    try:
        task = taskqueue.Task(
            name=('{}_{}'.format(
                screen_name,
                os.environ['CURRENT_VERSION_ID'].split('.')[0])),
            params={
                'screen_name': screen_name,
                'depth': 1  # Prevent cascades
            })
        task.add('refresh')
    except taskqueue.TaskAlreadyExistsError:
        # We already are going to check this person. There is nothing
        # to do here.
        logging.warning('Refresh for {} already scheduled'.format(screen_name))
    except taskqueue.TombstonedTaskError:
        # This task is too recent. We shouldn't try again so soon.
        logging.warning('Refresh for {} tombstoned'.format(screen_name))


def calculated_score(profile_json, timeline_json, depth):
    """Returns the score for the recent posts JSON"""
    g = globals()
    grades = {}
    profile = json.loads(profile_json)
    timeline = json.loads(timeline_json)
    if 'error' in timeline and timeline['error'] == 'Not authorized.':
        logging.info('{} is private'.format(profile['screen_name']))
        timeline = []  # There are no tweets to check, user is private
    for grader in [
            g[f] for f in g
            if isfunction(g[f]) and f.startswith('points_from')]:
        logging.debug(
            'Calling {} for {}'.format(
                grader.func_name, profile['screen_name']))
        grade = grader(profile, timeline, depth)
        grades[grader.func_name] = grade
    return grades


def points_from_gabai(profile, timeline, depth):
    "Returns POINTS_GABAI if 'gab.ai' is in the profile name or description."
    result = (POINTS_GABAI if 'gab.ai' in profile['description'].lower()
              or 'gab.ai' in profile['name'].lower()
              else 0)
    if result > 0:
        logging.info(
            '{} scored {} for gab.ai'.format(profile['screen_name'], result))
    return result


def trigger_count(triggers, profile, timeline, points_screen_name, points_name,
                  points_description, points_tweet):
    "Returns the score according to the trigger count in various elements."
    result = 0
<<<<<<< HEAD
    tweets = [
        (t['text'],
        [u['url'] for u in t['entities']['urls']])
        for t in timeline]  # Could use ['status']['text'].
=======
    tweets = [t['text'] for t in timeline]  # Could use ['status']['text'].
    retweets = [t['retweeted_statu']['text'] for t in timeline
                if 'retweeted_statu' in t]
>>>>>>> 689a46d5
    for trigger in triggers:
        # Check the profile
        result += (points_screen_name
                   if trigger in profile['screen_name'].lower() else 0)
        result += points_name if trigger in profile['name'].lower() else 0
        result += (points_description
                   if trigger in profile['description'].lower() else 0)
        # Check the tweets themselves
<<<<<<< HEAD
        for tweet, urls in tweets:
            for url in urls:
                tweet = tweet.replace(url, '')  # Remove the URLs
=======
        for tweet in chain(tweets, retweets):
>>>>>>> 689a46d5
            result += points_tweet if trigger in tweet.lower() else 0
    return result


def points_from_pepes(profile, timeline, depth):
    "Returns the number of different racist symbols in the name and tweets."
    result = trigger_count(
        PEPES, profile, timeline, POINTS_PEPE_SCREEN_NAME, POINTS_PEPE_NAME,
        POINTS_PEPE_DESCRIPTION, POINTS_PEPE_TWEET)
    if result > 0:
        logging.info(
            '{} scored {} for pepes'.format(profile['screen_name'], result))
    return result


def points_from_hashtags(profile, timeline, depth):
    "Returns the number of trigger hasthags in the profile and tweets."
    # Hashtags also appear under ['status']['entities']['hashtags']
    result = trigger_count(
        HASHTAGS, profile, timeline, POINTS_HASHTAG_SCREEN_NAME,
        POINTS_HASHTAG_NAME, POINTS_HASHTAG_DESCRIPTION, POINTS_HASHTAG_TWEET)
    if result > 0:
        logging.info(
            '{} scored {} for hashtags'.format(profile['screen_name'], result))
    return result


def points_from_triggers(profile, timeline, depth):
    "Returns the number of trigger hasthags in the profile and tweets."
    result = trigger_count(
        TRIGGERS, profile, timeline, POINTS_TRIGGER_SCREEN_NAME,
        POINTS_TRIGGER_NAME, POINTS_TRIGGER_DESCRIPTION, POINTS_TRIGGER_TWEET)
    if result > 0:
        logging.info(
            '{} scored {} for triggers'.format(profile['screen_name'], result))
    return result


def points_from_retweets(profile, timeline, depth):
    "Returns a fraction of the score of each retweeted author."
    if depth >= MAX_DEPTH:
        logging.warning(  # TODO: This should be info when in production.
            '{} exceeded max depth at {}'.format(
                profile['screen_name'], depth))
        return 0
    else:
        result = 0
        logging.info(
            'Recursively looking into {} at depth {}'.format(
                profile['screen_name'], depth))
        authors = [
            t['retweeted_status']['user']['screen_name']
            for t in timeline if 'retweeted_status' in t]
        for screen_name in authors:
            score = get_score_by_screen_name(
                screen_name, depth + 1).get_result()
            result += (score.score * POINTS_RETWEET_FRACTION
                       if score is not None else 0)
        if result > 0:
            logging.info(
                '{} scored {} for retweets'.format(
                    profile['screen_name'], result))
        return result


def points_from_external_links(profile, timeline, depth):
    "Returns POINTS_FAKE_NEWS points for each link from fake news sources."
    result = 0
    lists = [s for s in
             [t['retweeted_status']['entities']['urls']for t in
              timeline if 'retweeted_status' in t] if s] + [
                  t['entities']['urls'] for t in timeline if 'entities' in t]
    for l in lists:
        for u in l:
            for nw in FAKE_NEWS_WEBSITES:
                result += POINTS_FAKE_NEWS if nw in u['expanded_url'] else 0
    if result > 0:
        logging.info(
            '{} scored {} for fake news'.format(
                profile['screen_name'], result))
    return result


def points_from_actual_news_sites(profile, timeline, depth):
    "Returns POINTS_ACTUAL_NEWS points for each link from actual news sources."
    result = 0
    lists = [s for s in
             [t['retweeted_status']['entities']['urls']for t in
              timeline if 'retweeted_status' in t] if s] + [
                  t['entities']['urls'] for t in timeline if 'entities' in t]
    for l in lists:
        for u in l:
            for nw in ACTUAL_NEWS_WEBSITES:
                result += POINTS_ACTUAL_NEWS if nw in u['expanded_url'] else 0
    if result > 0:
        logging.info(
            '{} scored {} for fake news'.format(
                profile['screen_name'], result))
    return result


def points_from_people_followed(profile, timeline, depth):
    "Returns the average score from accounts followed whose score is >2."
    # TODO: this will require subsampling a friends list.
    # See https://dev.twitter.com/rest/reference/get/friends/list
    return 0


def points_from_favorites(profile, timeline, depth):
    "Returns trigger counts for the user's favorited posts"
    # TODO: will need to subsample favorites list
    # See https://dev.twitter.com/rest/reference/get/favorites/list
    return 0


def points_from_low_follower(profile, timeline, depth):
    """
    Returns POINTS_FOLLOW_LT_11 if the account has fewer than 11 followes,
    POINTS_NO_FOLLOWER if it has none.
    """
    if profile['followers_count'] == 0:
        result = POINTS_NO_FOLLOWER
    elif profile['followers_count'] < 11:
        result = POINTS_FEW_FOLLOWERS
    else:
        result = 0
    if result > 0:
        logging.info(
            '{} scored {} for low folower count'.format(
                profile['screen_name'], result))
    return result


def points_from_new_account(profile, timeline, depth):
    "Returns POINTS_NEW_ACCOUNT if the profile is less than 30 days old."
    age = (datetime.datetime.now() - datetime.datetime.strptime(
        profile['created_at'], '%a %b %d %H:%M:%S +0000 %Y')).days
    if age < 30:
        result = POINTS_NEW_ACCOUNT
    else:
        result = 0
    if result > 0:
        logging.info(
            '{} scored {} for low folower count'.format(
                profile['screen_name'], result))
    return result


@ndb.tasklet
def apply_adjustment_for_followers(followed_profile, follower_screen_names):
    """
    Apply a fraction of the score of followed_profile to all its followers.
    Updates the grades property of each user in follower_screen_names.
    """
    # TODO: This needs a push queue at 1/minute, a cron job to trigger it, a
    # triggering endpoint and a service endpoint.
    pass<|MERGE_RESOLUTION|>--- conflicted
+++ resolved
@@ -176,16 +176,15 @@
                   points_description, points_tweet):
     "Returns the score according to the trigger count in various elements."
     result = 0
-<<<<<<< HEAD
     tweets = [
         (t['text'],
         [u['url'] for u in t['entities']['urls']])
         for t in timeline]  # Could use ['status']['text'].
-=======
-    tweets = [t['text'] for t in timeline]  # Could use ['status']['text'].
-    retweets = [t['retweeted_statu']['text'] for t in timeline
-                if 'retweeted_statu' in t]
->>>>>>> 689a46d5
+    retweets = [
+        (t['retweeted_statu']['text'],
+        [u['url'] for u in t['retweeted_statu']['entities']['urls']])
+        for t in timeline
+        if 'retweeted_statu' in t]
     for trigger in triggers:
         # Check the profile
         result += (points_screen_name
@@ -194,13 +193,9 @@
         result += (points_description
                    if trigger in profile['description'].lower() else 0)
         # Check the tweets themselves
-<<<<<<< HEAD
-        for tweet, urls in tweets:
+        for tweet, urls in chain(tweets, retweets):
             for url in urls:
                 tweet = tweet.replace(url, '')  # Remove the URLs
-=======
-        for tweet in chain(tweets, retweets):
->>>>>>> 689a46d5
             result += points_tweet if trigger in tweet.lower() else 0
     return result
 
